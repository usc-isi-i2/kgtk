site_name: KGTK documentation
nav:
  - Home: index.md
  - 'Getting Started':
      - 'Basic KGTK Installation': install.md
      - 'Installation Procedure Details': KGTK-Installation-Procedure-Details.md
  - KGTK data model: data_model.md
  - KGTK file specification: specification.md
  - KGTK environment variables: envars.md
  - 'Import commands':
      - 'import-atomic': 'import/import_atomic.md'
      - 'import-conceptnet': 'import/import_conceptnet.md'
      - 'import-concept-pairs': 'import/import_concept_pairs.md'
      - 'import-framenet': 'import/import_framenet.md'
      - 'import-ntriples': 'import/import_ntriples.md'
      - 'import-visualgenome': 'import/import_visualgenome.md'
      - 'import-wikidata': 'import/import_wikidata.md'
      - 'import-wordnet': 'import/import_wordnet.md'
  - 'Export commands':
      - 'export-gt': 'export/export_gt.md'
      - 'generate_wikidata_triples': 'export/generate_wikidata_triples.md'
      - 'visualize-force-graph': 'export/visualize-force-graph.md'
  - 'Transformation commands':
      - 'add-id': 'transform/add_id.md'
      - 'add-labels': 'transform/add_labels.md'
      - 'calc': 'transform/calc.md'
      - 'cat': 'transform/cat.md'
      - 'compact': 'transform/compact.md'
      - 'expand': 'transform/expand.md'
      - 'explode': 'transform/explode.md'
      - 'filter': 'transform/filter.md'
      - 'head': 'transform/head.md'
      - 'html': 'transform/html.md'
      - 'ifempty': 'transform/ifempty.md'
      - 'ifexists': 'transform/ifexists.md'
      - 'ifnotempty': 'transform/ifnotempty.md'
      - 'ifnotexists': 'transform/ifnotexists.md'
      - 'implode': 'transform/implode.md'
      - 'join': 'transform/join.md'
      - 'lexicalize': 'transform/lexicalize.md'
      - 'lift': 'transform/lift.md'
      - 'lower': 'transform/normalize.md'
      - 'md': 'transform/md.md'
      - 'normalize': 'transform/normalize.md'
      - 'normalize-edges': 'transform/normalize.md'
      - 'normalize-nodes': 'transform/normalize_nodes.md'
      - 'query': 'transform/query.md'
      - 'remove-columns': 'transform/remove_columns.md'
      - 'rename-columns': 'transform/rename_columns.md'
      - 'reorder-columns': 'transform/reorder_columns.md'
      - 'replace-nodes': 'transform/replace_nodes.md'
      - 'select-columns': 'transform/select_columns.md'
      - 'sort': 'transform/sort.md'
      - 'table': 'transform/table.md'
      - 'tail': 'transform/tail.md'
      - 'tee': 'transform/tee.md'
      - 'unique': 'transform/unique.md'
      - 'unreify-rdf-statements': 'transform/unreify_rdf_statements.md'
      - 'unreify-values': 'transform/unreify_values.md'
      # - 'zconcat': 'transform/zconcat.md' # Disabled 21-Jan-2021
  - 'Curation commands':
      - 'clean-data': 'curate/clean_data.md'
      - 'validate': 'curate/validate.md'
      - 'validate-properties': 'curate/validate_properties.md'
  - 'Analysis commands':
<<<<<<< HEAD
      - 'build-faiss': 'analysis/build_faiss.md'
=======
      - 'community-detection': 'analysis/community-detection.md'
>>>>>>> ee053b02
      - 'connected-components': 'analysis/connected_components.md'
      - 'graph-embeddings': 'analysis/graph_embeddings.md'
      - 'graph-statistics': 'analysis/graph_statistics.md'
      - 'paths': 'analysis/paths.md'
      - 'reachable-nodes': 'analysis/reachable_nodes.md'
      - 'text-embeddings': 'analysis/text_embedding.md'
  - Using pipes: pipes.md
  - Configure KGTK Notebooks: configure-kgtk-notebooks-readme.md

theme:
  name: material
  logo: images/kgtk_logo_200x200.png
  features:
    - search.highlight
    - search.share
    - search.suggest

extra_css:
  - stylesheets/extra.css

repo_url: https://github.com/usc-isi-i2/kgtk

plugins:
  - mknotebooks
  - search:
      prebuild_index: true

markdown_extensions:
  - admonition
  - codehilite:
      guess_lang: false
  - pymdownx.mark:
      smart_mark: true
  - pymdownx.highlight
  - pymdownx.superfences
  - toc:
      permalink: true<|MERGE_RESOLUTION|>--- conflicted
+++ resolved
@@ -63,11 +63,8 @@
       - 'validate': 'curate/validate.md'
       - 'validate-properties': 'curate/validate_properties.md'
   - 'Analysis commands':
-<<<<<<< HEAD
       - 'build-faiss': 'analysis/build_faiss.md'
-=======
       - 'community-detection': 'analysis/community-detection.md'
->>>>>>> ee053b02
       - 'connected-components': 'analysis/connected_components.md'
       - 'graph-embeddings': 'analysis/graph_embeddings.md'
       - 'graph-statistics': 'analysis/graph_statistics.md'
