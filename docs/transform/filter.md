The filter command is used to select edges from an edge file. The initial implementation will use a simple language, but we may in the future extend it to be similar to graphy. The initial implementation also ignores reification.

Filters are specified using patterns of the form
    subject-pattern ; predicate-pattern ; object-pattern
Each of the patterns can consist of a list of symbols separated using commas.

## Usage

```
<<<<<<< HEAD
usage: kgtk filter [-h] [-i INPUT_FILE] [-o OUTPUT_FILE [OUTPUT_FILE ...]] [--reject-file REJECT_FILE] -p PATTERNS [PATTERNS ...] [--subj SUBJ_COL]
                   [--pred PRED_COL] [--obj OBJ_COL] [--or [True|False]] [--invert [True|False]] [--first-match-only [True|False]] [--show-version [True/False]]
                   [-v]
                   [INPUT_FILE]

Filter KGTK file based on values in the node1 (subject), label (predicate), and node2 (object) fields.

positional arguments:
  INPUT_FILE            The KGTK input file. (May be omitted or '-' for stdin.) (Deprecated, use -i INPUT_FILE)

=======
usage: kgtk filter [-h] [-i INPUT_FILE] [-o OUTPUT_FILE] [--reject-file REJECT_FILE] -p
                   PATTERN [--subj SUBJ_COL] [--pred PRED_COL] [--obj OBJ_COL]
                   [--or [True|False]] [--invert [True|False]] [-v]

Filter KGTK file based on values in the node1 (subject), label (predicate), and node2 (object) fields.

>>>>>>> 0c1a243e
optional arguments:
  -h, --help            show this help message and exit
  -i INPUT_FILE, --input-file INPUT_FILE
                        The KGTK input file. (May be omitted or '-' for stdin.)
  -o OUTPUT_FILE [OUTPUT_FILE ...], --output-file OUTPUT_FILE [OUTPUT_FILE ...]
                        The KGTK output file for records that pass the filter. Multiple output file may be specified, each with their own pattern. (May be omitted
                        or '-' for stdout.)
  --reject-file REJECT_FILE
                        The KGTK reject file for records that fail the filter. (Optional, use '-' for stdout.)
  -p PATTERNS [PATTERNS ...], --pattern PATTERNS [PATTERNS ...]
                        Pattern to filter on, for instance, " ; P154 ; ". Multiple patterns may be specified when there are mutiple output files.
  --subj SUBJ_COL       Subject column, default is node1
  --pred PRED_COL       Predicate column, default is label
  --obj OBJ_COL         Object column, default is node2
  --or [True|False]     'Or' the clauses of the pattern. (default=False).
  --invert [True|False]
                        Invert the result of applying the pattern. (default=False).
  --first-match-only [True|False]
                        If true, write only to the file with the first matching pattern. If false, write to all files with matching patterns. (default=False).
  --show-version [True/False]
                        Print the version of this program. (default=False).

  -v, --verbose         Print additional progress messages (default=False).
```

## Examples

Select all edges that have property P154. The property is called "prop" in this file

```bash
kgtk filter -p " ; P154 ; " --pred prop -i INPUT
```

Select all edges that have properties P154 or P983

```bash
kgtk filter -p " ; P154, P983 ; " --pred prop -i INPUT
```

Select all edges that have properties P154 or P983 and object Q12

```bash
kgtk filter -p " ; P154, P983 ; Q12 " --pred prop -i INPUT
```

Select all edges that have subject Q31 or Q45
```bash
<<<<<<< HEAD
kgtk filter -p “ Q32, Q45 ; ; “ INPUT
```

Send P154 records to one file, P983 records to another file, and the remainder to a third file.
```bash
kgtk filter -p "; P154 ;" -o P154.tsv -p "; P983 ;" -o P983.tsv --reject-file others.tsv
=======
kgtk filter -p " Q32, Q45 ; ; " --pred prop -i INPUT
>>>>>>> 0c1a243e
```<|MERGE_RESOLUTION|>--- conflicted
+++ resolved
@@ -7,25 +7,12 @@
 ## Usage
 
 ```
-<<<<<<< HEAD
 usage: kgtk filter [-h] [-i INPUT_FILE] [-o OUTPUT_FILE [OUTPUT_FILE ...]] [--reject-file REJECT_FILE] -p PATTERNS [PATTERNS ...] [--subj SUBJ_COL]
                    [--pred PRED_COL] [--obj OBJ_COL] [--or [True|False]] [--invert [True|False]] [--first-match-only [True|False]] [--show-version [True/False]]
                    [-v]
-                   [INPUT_FILE]
 
 Filter KGTK file based on values in the node1 (subject), label (predicate), and node2 (object) fields.
 
-positional arguments:
-  INPUT_FILE            The KGTK input file. (May be omitted or '-' for stdin.) (Deprecated, use -i INPUT_FILE)
-
-=======
-usage: kgtk filter [-h] [-i INPUT_FILE] [-o OUTPUT_FILE] [--reject-file REJECT_FILE] -p
-                   PATTERN [--subj SUBJ_COL] [--pred PRED_COL] [--obj OBJ_COL]
-                   [--or [True|False]] [--invert [True|False]] [-v]
-
-Filter KGTK file based on values in the node1 (subject), label (predicate), and node2 (object) fields.
-
->>>>>>> 0c1a243e
 optional arguments:
   -h, --help            show this help message and exit
   -i INPUT_FILE, --input-file INPUT_FILE
@@ -48,7 +35,6 @@
   --show-version [True/False]
                         Print the version of this program. (default=False).
 
-  -v, --verbose         Print additional progress messages (default=False).
 ```
 
 ## Examples
@@ -73,14 +59,10 @@
 
 Select all edges that have subject Q31 or Q45
 ```bash
-<<<<<<< HEAD
-kgtk filter -p “ Q32, Q45 ; ; “ INPUT
+kgtk filter -p " Q32, Q45 ; ; " --pred prop -i INPUT
 ```
 
 Send P154 records to one file, P983 records to another file, and the remainder to a third file.
 ```bash
 kgtk filter -p "; P154 ;" -o P154.tsv -p "; P983 ;" -o P983.tsv --reject-file others.tsv
-=======
-kgtk filter -p " Q32, Q45 ; ; " --pred prop -i INPUT
->>>>>>> 0c1a243e
 ```