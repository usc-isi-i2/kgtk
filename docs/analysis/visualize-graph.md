--- conflicted
+++ resolved
@@ -251,12 +251,7 @@
 ```
 This is the default version of this command, only producing a graph with default color, width and size
 
-<<<<<<< HEAD
-<img src="https://github.com/usc-isi-i2/kgtk/raw/dev/docs/images/visualize-force-graph-examples/1.jpg" width="300"/>
-=======
 <img src="https://github.com/usc-isi-i2/kgtk/raw/master/docs/images/visualize-force-graph-examples/1.jpg" width="300"/>
->>>>>>> b62c2e32
-
 
 ## 2. Color by `is_country` column in the node file, use `d3.schemeCategory10` to color nodes
 ```
@@ -269,12 +264,9 @@
 ```
 This command specifies `is_country` as column for assigning colors. 
 
-<<<<<<< HEAD
+
 This command specifies that the values in the color column are numbers and should be left as is with the help of following option `--node-color-numbers as-
 is`.
-=======
-<img src="https://github.com/usc-isi-i2/kgtk/raw/master/docs/images/visualize-force-graph-examples/2.jpg" width="300"/>
->>>>>>> b62c2e32
 
 Finally, we specify that nodes should be colored using the `d3.schemeCategory10` style.
 
@@ -290,18 +282,14 @@
                      -o show_degrees.html
 ```
 
-<<<<<<< HEAD
+
 This command specifies `degree` as column for assigning colors. 
 
 This command specifies that the values in the color column are numbers and should be scaled logarithmically with the help of following option `--node-color-numbers log`.
 
 Finally, we specify that nodes should be colored using the `d3.schemePastel1` style.
 
-
 <img src="https://github.com/usc-isi-i2/kgtk/raw/dev/docs/images/visualize-force-graph-examples/3.png" width="300"/>
-=======
-<img src="https://github.com/usc-isi-i2/kgtk/raw/master/docs/images/visualize-force-graph-examples/3.jpg" width="300"/>
->>>>>>> b62c2e32
 
 ## 4. Handle missing values
 ```
@@ -314,11 +302,8 @@
 
 This command uses the column `type_missing` as assigning colors. 
 
-<<<<<<< HEAD
+
 Notice here there are missing values. 
-=======
-<img src="https://github.com/usc-isi-i2/kgtk/raw/master/docs/images/visualize-force-graph-examples/4.jpg" width="300"/>
->>>>>>> b62c2e32
 
 All missing values will be assigned the default node color, using the style `d3.schemeSet3` to color nodes.
 
@@ -334,11 +319,7 @@
 ```
 This command uses the column `hex_color`, which contains valid hex colors, for coloring nodes.
 
-<<<<<<< HEAD
 <img src="https://github.com/usc-isi-i2/kgtk/raw/dev/docs/images/visualize-force-graph-examples/5.png" width="300"/>
-=======
-<img src="https://github.com/usc-isi-i2/kgtk/raw/master/docs/images/visualize-force-graph-examples/5.jpg" width="300"/>
->>>>>>> b62c2e32
 
 ## 6. Show Edge Color
 ```
@@ -349,12 +330,7 @@
 ```
 This command uses the column `hex_color`, which contains valid hex colors, for assigning edge colors.
 
-<<<<<<< HEAD
 <img src="https://github.com/usc-isi-i2/kgtk/raw/dev/docs/images/visualize-force-graph-examples/6.png" width="300"/>
-=======
-<img src="https://github.com/usc-isi-i2/kgtk/raw/master/docs/images/visualize-force-graph-examples/6.jpg" width="300"/>
->>>>>>> b62c2e32
-
 
 ## 7. Show Node Size and Color
 ```
@@ -372,12 +348,7 @@
 Colors nodes according to the column `hex_color`, which contains valid hex colors.
 Size of the nodes is proportional to the values in the column `population`, we scale the node size logarithmically
 
-<<<<<<< HEAD
 <img src="https://github.com/usc-isi-i2/kgtk/raw/dev/docs/images/visualize-force-graph-examples/7.png" width="300"/>
-=======
-<img src="https://github.com/usc-isi-i2/kgtk/raw/master/docs/images/visualize-force-graph-examples/7.jpg" width="300"/>
->>>>>>> b62c2e32
-
 
 ## 8. Edge Width
 ```
@@ -397,13 +368,8 @@
 Resulting edge width will be between 2.0 and 5.0 as specified by the options `--edge-width-minimum` and `--edge-width-maximum`. 
 Any edge with no value in weight columns will be assigned the default size: 2.0
 
-<<<<<<< HEAD
 Moreover, color the nodes using the numerical values in the column `degree`, scaling the values linearly, using the style `d3.schemeDark2`.
-
 <img src="https://github.com/usc-isi-i2/kgtk/raw/dev/docs/images/visualize-force-graph-examples/8.png" width="300"/>
-=======
-<img src="https://github.com/usc-isi-i2/kgtk/raw/master/docs/images/visualize-force-graph-examples/8.jpg" width="300"/>
->>>>>>> b62c2e32
 
 ## 9. Show text above nodes
 ```
@@ -416,12 +382,7 @@
 ```
 Colors nodes by the column `hex_color` and shows labels above the nodes
 
-<<<<<<< HEAD
 <img src="https://github.com/usc-isi-i2/kgtk/raw/dev/docs/images/visualize-force-graph-examples/9.png" width="300"/>
-=======
-<img src="https://github.com/usc-isi-i2/kgtk/raw/master/docs/images/visualize-force-graph-examples/9.jpg" width="300"/>
->>>>>>> b62c2e32
-
 
 ## 10. Show labels on edges, color edges using hex colors
 ```
@@ -433,11 +394,7 @@
 ```
 Colors edges by the hexadecimal codes in the column `hex_color` and shows labels on the edges as well.
 
-<<<<<<< HEAD
 <img src="https://github.com/usc-isi-i2/kgtk/raw/dev/docs/images/visualize-force-graph-examples/10.png" width="300"/>
-=======
-<img src="https://github.com/usc-isi-i2/kgtk/raw/master/docs/images/visualize-force-graph-examples/10.jpg" width="300"/>
->>>>>>> b62c2e32
 
 ## 11. Show labels and color nodes and edges
 ```
@@ -454,7 +411,6 @@
 
 Colors nodes by hexadecimal color codes in the column `hex_color` for both edges and nodes and  show labels above nodes and on edges.
 
-<<<<<<< HEAD
 <img src="https://github.com/usc-isi-i2/kgtk/raw/dev/docs/images/visualize-force-graph-examples/11.png" width="300"/>
 
 ## 12. Show labels above nodes, blank labels for nodes with missing labels (instead of showing ids)
@@ -530,6 +486,3 @@
 This command maps strings in the column `label` to a categorical scale `d3.schemeDark2`
 
 <img src="https://github.com/usc-isi-i2/kgtk/raw/dev/docs/images/visualize-force-graph-examples/16.png" width="300"/>
-=======
-<img src="https://github.com/usc-isi-i2/kgtk/raw/master/docs/images/visualize-force-graph-examples/11.jpg" width="300"/>
->>>>>>> b62c2e32
