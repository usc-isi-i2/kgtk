# graph-embeddings

## Overview
Given a kgtk format file, this command will compute the the embeddings of this files' entities. We are using structure of nodes and their relations to compute embeddings of nodes. The set of metrics to compute are specified by the user. 

## Input format
The input is an kgtk format .tsv file where each line of these files contains information about nodes and relation. Each line is separated by tabs into columns which contains the node and relation data. For example:

```
id    node1    relation    node2    node1;label    node2;label    relation;label    relation;dimension    source    sentence
/c/en/000-/r/RelatedTo-/c/en/112-0000    /c/en/000 /r/RelatedTo    /c/en/112    000    112    related to    CN ...
```
For further format details, please refer to the KGTK data specification.

## Output format
<<<<<<< HEAD
There are three types of format: glove, w2v, and kgtk:
=======
There are three types of format: glove, wv, and kgtk:
>>>>>>> 0f36c2c1

### glove format
When using this format, the output is a .tsv file where each line is the embedding for a node.  Each line is represented by a single node followed respectively by the components of its embedding, each in a different column, all separated by tabs. For example: 
```
"work"    -0.014022544    -0.062030070    -0.012535412    -0.023111001    -0.038317516 ...
```

### w2v format (default)
When using this format, the output is a .tsv file which it is almost the same as glove format, the only difference is that the word2vec format has a first line which indicates the shape of the embedding (e.g., "9 4" for 9 entities with 4 dimensions), each column of first line is separated by tabs. Here we use w2v as our default output format. For example:
```
16213    100 
"work"    -0.014022544    -0.062030070    -0.012535412    -0.023111001    -0.038317516 ...
"home"    -0.014021411    -0.090830070    -0.012534120    -0.073111301    -0.068317516 ...
```
Here 16231 represents the number of nodes, 100 represents the dimension number of each node embedding.

### kgtk format
When using this format, the output is a .tsv file where each line is the embedding for a node.  Each line has 3 columns, first column represents entity node, second node represent its embedding type (here is `graph_embeddings`), third column represents the entity's embeddings. For example: 
```
Q5    graph_embeddings   014022544,-0.062030070,-0.012535412,0.038317516 
Q6    graph_embeddings   014022544,-0.062030070,-0.012535412,0.038317516 
```

## Algorithm

The algorithm is defined with the `operator` (`-op`) parameter. By default, it is `complex_diagonal`, corresponding to the ComplEx algorithm. It could be switched to: `translation` (TransE-like), `diagonal` (DistMult), or `linear` (for RESCAL). For more details and pointers, see [this documentation page](https://torchbiggraph.readthedocs.io/en/latest/related.html).

## Usage
You can call the functions directly with given args as 
```
usage: kgtk graph-embeddings [-h] [-i INPUT_FILE_PATH] [-o OUTPUT_FILE_PATH]
                             [-l] [-T] [-ot] [-r True|False] [-d] [-s]
                             [-c dot|cos|l2|squared_l2]
                             [-op linear|diagonal|complex_diagonal|translation]
                             [-e] [-b True|False] [-w] [-bs]
                             [-lf ranking|logistic|softmax] [-lr] [-ef]
                             [-dr True|False] [-ge True|False]
                             [-v [optional True|False]]
                             [--column-separator COLUMN_SEPARATOR]
                             [--input-format INPUT_FORMAT]
                             [--compression-type COMPRESSION_TYPE]
                             [--error-limit ERROR_LIMIT]
                             [--use-mgzip [optional True|False]]
                             [--mgzip-threads MGZIP_THREADS]
                             [--gzip-in-parallel [optional True|False]]
                             [--gzip-queue-size GZIP_QUEUE_SIZE]
                             [--mode {NONE,EDGE,NODE,AUTO}]
                             [--force-column-names FORCE_COLUMN_NAMES [FORCE_COLUMN_NAMES ...]]
                             [--header-error-action {PASS,REPORT,EXCLUDE,COMPLAIN,ERROR,EXIT}]
                             [--skip-header-record [optional True|False]]
                             [--unsafe-column-name-action {PASS,REPORT,EXCLUDE,COMPLAIN,ERROR,EXIT}]
                             [--initial-skip-count INITIAL_SKIP_COUNT]
                             [--every-nth-record EVERY_NTH_RECORD]
                             [--record-limit RECORD_LIMIT]
                             [--tail-count TAIL_COUNT]
                             [--repair-and-validate-lines [optional True|False]]
                             [--repair-and-validate-values [optional True|False]]
                             [--blank-required-field-line-action {PASS,REPORT,EXCLUDE,COMPLAIN,ERROR,EXIT}]
                             [--comment-line-action {PASS,REPORT,EXCLUDE,COMPLAIN,ERROR,EXIT}]
                             [--empty-line-action {PASS,REPORT,EXCLUDE,COMPLAIN,ERROR,EXIT}]
                             [--fill-short-lines [optional True|False]]
                             [--invalid-value-action {PASS,REPORT,EXCLUDE,COMPLAIN,ERROR,EXIT}]
                             [--long-line-action {PASS,REPORT,EXCLUDE,COMPLAIN,ERROR,EXIT}]
                             [--prohibited-list-action {PASS,REPORT,EXCLUDE,COMPLAIN,ERROR,EXIT}]
                             [--short-line-action {PASS,REPORT,EXCLUDE,COMPLAIN,ERROR,EXIT}]
                             [--truncate-long-lines [TRUNCATE_LONG_LINES]]
                             [--whitespace-line-action {PASS,REPORT,EXCLUDE,COMPLAIN,ERROR,EXIT}]

optional arguments:
  -h, --help            show this help message and exit
  -i INPUT_FILE_PATH, --input-file INPUT_FILE_PATH
                        The KGTK input file. (default=-)
  -o OUTPUT_FILE_PATH, --output-file OUTPUT_FILE_PATH
                        The KGTK output file. (default=-).
  -l , --log            Setting the log path [Default: None]
  -T , --temporary_directory 
                        Sepecify the directory location to store temporary
                        file
  -ot , --output_format 
                        Outputformat for embeddings [Default: w2v] Choice: kgtk
                        | w2v | glove
  -r True|False, --retain_temporary_data True|False
                        When opearte graph, some tempory files will be
                        generated, set True to retain these files
  -d , --dimension      Dimension of the real space the embedding live in
                        [Default: 100]
  -s , --init_scale     Generating the initial embedding with this standard
                        deviation [Default: 0.001]If no initial embeddings are
                        provided, they are generated by sampling each
                        dimensionfrom a centered normal distribution having
                        this standard deviation.
  -c dot|cos|l2|squared_l2, --comparator dot|cos|l2|squared_l2
                        How the embeddings of the two sides of an edge (after
                        having already undergone some processing) are compared
                        to each other to produce a score[Default: dot],Choice:
                        dot|cos|l2|squared_l2
  -op linear|diagonal|complex_diagonal|translation, --operator linear|diagonal|complex_diagonal|translation
                        The transformation to apply to the embedding of one of
                        the sides of the edge (typically the right-hand one)
                        before comparing it with the other one. It reflects
                        which model that embedding uses.
                        [Default:complex_diagonal] Choice: translation
                        |linear|diagonal|complex_diagonal TransE=>translation,
                        RESCAL=> linear, DistMult=>diagonal,
                        ComplEx=>complex_diagonal
  -e , --num_epochs     The number of times the training loop iterates over
                        all the edges.[Default:100]
  -b True|False, --bias True|False
                        Whether use the bias choice [Default: False],If
                        enabled, withhold the first dimension of the
                        embeddings from the comparator and instead use it as a
                        bias, adding back to the score. Makes sense for
                        logistic and softmax loss functions.
  -w , --workers        The number of worker processes for training. If not
                        given, set to CPU count.
  -bs , --batch_size    The number of edges per batch.[Default:1000]
  -lf ranking|logistic|softmax, --loss_fn ranking|logistic|softmax
                        How the scores of positive edges and their
                        corresponding negatives are evaluated.[Default:
                        ranking], Choice: ranking|logistic|softmax
  -lr , --learning_rate 
                        The learning rate for the optimizer.[Default: 0.1]
  -ef , --eval_fraction 
                        The fraction of edges withheld from training and used
                        to track evaluation metrics during training.
                        [Defalut:0.0 training all edges ]
  -dr True|False, --dynamic_relaitons True|False
                        Whether use dynamic relations (when graphs with a
                        large number of relations) [Default: True]
  -ge True|False, --global_emb True|False
                        Whether use global embedding, if enabled, add to each
                        embedding a vector that is common to all the entities
                        of a certain type. This vector is learned during
                        training.[Default: False]

  -v [optional True|False], --verbose [optional True|False]
                        Print additional progress messages (default=False).

File options:
  Options affecting processing.

  --column-separator COLUMN_SEPARATOR
                        Column separator (default=<TAB>).
  --input-format INPUT_FORMAT
                        Specify the input format (default=None).
  --compression-type COMPRESSION_TYPE
                        Specify the compression type (default=None).
  --error-limit ERROR_LIMIT
                        The maximum number of errors to report before failing
                        (default=1000)
  --use-mgzip [optional True|False]
                        Execute multithreaded gzip. (default=False).
  --mgzip-threads MGZIP_THREADS
                        Multithreaded gzip thread count. (default=3).
  --gzip-in-parallel [optional True|False]
                        Execute gzip in parallel. (default=False).
  --gzip-queue-size GZIP_QUEUE_SIZE
                        Queue size for parallel gzip. (default=1000).
  --mode {NONE,EDGE,NODE,AUTO}
                        Determine the KGTK file mode
                        (default=KgtkReaderMode.AUTO).

Header parsing:
  Options affecting header parsing.

  --force-column-names FORCE_COLUMN_NAMES [FORCE_COLUMN_NAMES ...]
                        Force the column names (default=None).
  --header-error-action {PASS,REPORT,EXCLUDE,COMPLAIN,ERROR,EXIT}
                        The action to take when a header error is detected.
                        Only ERROR or EXIT are supported
                        (default=ValidationAction.EXIT).
  --skip-header-record [optional True|False]
                        Skip the first record when forcing column names
                        (default=False).
  --unsafe-column-name-action {PASS,REPORT,EXCLUDE,COMPLAIN,ERROR,EXIT}
                        The action to take when a column name is unsafe
                        (default=ValidationAction.REPORT).

Pre-validation sampling:
  Options affecting pre-validation data line sampling.

  --initial-skip-count INITIAL_SKIP_COUNT
                        The number of data records to skip initially
                        (default=do not skip).
  --every-nth-record EVERY_NTH_RECORD
                        Pass every nth record (default=pass all records).
  --record-limit RECORD_LIMIT
                        Limit the number of records read (default=no limit).
  --tail-count TAIL_COUNT
                        Pass this number of records (default=no tail
                        processing).

Line parsing:
  Options affecting data line parsing.

  --repair-and-validate-lines [optional True|False]
                        Repair and validate lines (default=False).
  --repair-and-validate-values [optional True|False]
                        Repair and validate values (default=False).
  --blank-required-field-line-action {PASS,REPORT,EXCLUDE,COMPLAIN,ERROR,EXIT}
                        The action to take when a line with a blank node1,
                        node2, or id field (per mode) is detected
                        (default=ValidationAction.EXCLUDE).
  --comment-line-action {PASS,REPORT,EXCLUDE,COMPLAIN,ERROR,EXIT}
                        The action to take when a comment line is detected
                        (default=ValidationAction.EXCLUDE).
  --empty-line-action {PASS,REPORT,EXCLUDE,COMPLAIN,ERROR,EXIT}
                        The action to take when an empty line is detected
                        (default=ValidationAction.EXCLUDE).
  --fill-short-lines [optional True|False]
                        Fill missing trailing columns in short lines with
                        empty values (default=False).
  --invalid-value-action {PASS,REPORT,EXCLUDE,COMPLAIN,ERROR,EXIT}
                        The action to take when a data cell value is invalid
                        (default=ValidationAction.COMPLAIN).
  --long-line-action {PASS,REPORT,EXCLUDE,COMPLAIN,ERROR,EXIT}
                        The action to take when a long line is detected
                        (default=ValidationAction.COMPLAIN).
  --prohibited-list-action {PASS,REPORT,EXCLUDE,COMPLAIN,ERROR,EXIT}
                        The action to take when a data cell contains a
                        prohibited list (default=ValidationAction.COMPLAIN).
  --short-line-action {PASS,REPORT,EXCLUDE,COMPLAIN,ERROR,EXIT}
                        The action to take when a short line is detected
                        (default=ValidationAction.COMPLAIN).
  --truncate-long-lines [TRUNCATE_LONG_LINES]
                        Remove excess trailing columns in long lines
                        (default=False).
  --whitespace-line-action {PASS,REPORT,EXCLUDE,COMPLAIN,ERROR,EXIT}
                        The action to take when a whitespace line is detected
                        (default=ValidationAction.EXCLUDE).

```
## Examples

### Example 1
For easiest running, just give the input file and let it write its output to `output_embeddings.csv` at current folder
`kgtk graph-embeddings -i input_file.tsv  -o output_file.tsv`

The output_file.tsv may look like:
```
172131    100
"work"    -0.014022544    -0.062030070    -0.012535412    -0.023111001    -0.038317516 ...
"home"    -0.014021411    -0.090830070    -0.012534120    -0.073111301    -0.068317516 ...
```


### Example 2
Running with more specific parameters (TransE algorithm and 200-dimensional vectors):
```
kgtk graph-embeddings 
    --input-file input_file.tsv \
    --output-file output_file.tsv \
    --dimension 200 \
    --comparator dot \
    --operator translation \
    --loss_fn softmax \
    --learning_rate 0.1
```

The `output_file.tsv` may look like:
```
172131    100
"work"    -0.014022544    -0.062030070    -0.012535412    -0.023111001    -0.038317516 ...
"home"    -0.014021411    -0.090830070    -0.012534120    -0.073111301    -0.068317516 ...
```

### Example 3
Using glove format to generate graph embeddings
```
kgtk graph-embeddings 
    --input-file input_file.tsv \
    --output-file output_file.tsv \
    --output_format glove
```

The `output_file.tsv` may look like:
```
"work"    -0.014022544    -0.062030070    -0.012535412    -0.023111001    -0.038317516 ...
"home"    -0.014021411    -0.090830070    -0.012534120    -0.073111301    -0.068317516 ...
```

### Example 4
Using kgtk format to generate graph embeddings
```
kgtk graph-embeddings 
    --input-file input_file.tsv \
    --output-file output_file.tsv \
    --output_format kgtk
```

The `output_file.tsv` may look like:
```
"work"    graph_embeddings   -0.014022544,-0.062030070,-0.012535412,-0.023111001,-0.038317516 ...
"home"    graph_embeddings   -0.014021411,-0.090830070,-0.012534120,-0.073111301,-0.068317516 ...
```

<|MERGE_RESOLUTION|>--- conflicted
+++ resolved
@@ -13,11 +13,8 @@
 For further format details, please refer to the KGTK data specification.
 
 ## Output format
-<<<<<<< HEAD
-There are three types of format: glove, w2v, and kgtk:
-=======
-There are three types of format: glove, wv, and kgtk:
->>>>>>> 0f36c2c1
+
+There are three  supported formats: glove, w2v, and kgtk.
 
 ### glove format
 When using this format, the output is a .tsv file where each line is the embedding for a node.  Each line is represented by a single node followed respectively by the components of its embedding, each in a different column, all separated by tabs. For example: 
