--- conflicted
+++ resolved
@@ -1,7 +1,4 @@
-<<<<<<< HEAD
 <img src="/docs/images/kgtk_logo_200x200.png" width="150"/>
-=======
->>>>>>> 090fd33a
 
 # KGTK: Knowledge Graph Toolkit 
 
@@ -34,7 +31,6 @@
 
 ```
 docker pull uscisii2/kgtk
-<<<<<<< HEAD
 ```
 
 To run KGTK in the command line just type:
@@ -43,16 +39,6 @@
 docker run -it uscisii2/kgtk /bin/bash
 ```
 
-=======
-```
-
-To run KGTK in the command line just type:
-
-```
-docker run -it uscisii2/kgtk /bin/bash
-```
-
->>>>>>> 090fd33a
 If you want to run KGTK in a Jupyter notebook, then you will have to type:
 ```
 docker run -it -p 8888:8888 uscisii2/kgtk /bin/bash -c "jupyter notebook --ip='*' --port=8888 --allow-root --no-browser"
@@ -112,30 +98,8 @@
 kgtk instances --transitive --class Q13442814,Q12345678
 ```
 
-## Additional information
-
-### The Miller Package
-
-1. Our code uses the "miller" package to manipulate formatted data.
-
-2. TheGitHub repository for miller is:
-```
-https://github.com/johnkerl/miller
-```
-3. The documentaton is:
-```
-https://www.mankier.com/1/mlr
-```
-4. You may need to install the miller command (mlr) on your system.
-   * OpenSUSE Tumbleweed Linux: install package `miller` from Main Repository (OSS)
-   
 ## How to cite
 
-<<<<<<< HEAD
-=======
-## How to cite
-
->>>>>>> 090fd33a
 ```
 @article{ilievski2020kgtk,
   title={KGTK: A Toolkit for Large Knowledge Graph Manipulation and Analysis},
