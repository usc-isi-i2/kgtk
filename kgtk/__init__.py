--- conflicted
+++ resolved
@@ -1,5 +1 @@
-<<<<<<< HEAD
-__version__ = '0.2.3'
-=======
-__version__ = '0.2.1'
->>>>>>> 0fa335b5
+__version__ = '0.2.1'