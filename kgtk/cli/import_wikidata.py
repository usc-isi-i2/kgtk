--- conflicted
+++ resolved
@@ -374,14 +374,6 @@
         default=500000,
         help='How often to report progress. (default=%(default)d)')
     
-<<<<<<< HEAD
-def run(input_file: KGTKFiles,
-        procs: int,
-        max_size_per_mapper_queue: int,
-        node_file: str,
-        edge_file: str,
-        qual_file: str,
-=======
     parser.add_argument(
         "--use-kgtkwriter",
         nargs='?',
@@ -398,7 +390,6 @@
         node_file: typing.Optional[str],
         edge_file: typing.Optional[str],
         qual_file: typing.Optional[str],
->>>>>>> 13dcf9b6
         limit: int,
         lang: str,
         source: str,
@@ -429,10 +420,7 @@
         mapper_batch_size: int,
         collector_batch_size: int,
         single_mapper_queue: bool,
-<<<<<<< HEAD
-=======
         use_kgtkwriter: bool,
->>>>>>> 13dcf9b6
         ):
 
     # import modules locally
@@ -1204,137 +1192,6 @@
                             self.collector_erows_batch.clear()
                             self.collector_qrows_batch.clear()
                             self.collector_batch_cnt = 0
-<<<<<<< HEAD
-
-                else:
-                    if node_file:
-                        for row in nrows:
-                            self.node_wr.writerow(row)
-
-                    if edge_file:
-                        for row in erows:
-                            self.edge_wr.writerow(row)
-
-                    if qual_file:
-                        for row in qrows:
-                            self.qual_wr.writerow(row)
-    
-    class MyCollector:
-
-        def __init__(self):
-            # Prepare to use the collector.
-            self.node_f: typing.Optional[typing.TextIO] = None
-            self.node_wr = None
-            self.nrows: int = 0
-
-            self.edge_f: typing.Optional[typing.TextIO] = None
-            self.edge_wr = None
-            self.erows: int = 0
-
-            self.qual_f: typing.Optional[typing.TextIO] = None
-            self.qual_wr = None
-            self.qrows: int = 0
-
-            self.cnt: int = 0
-
-            self.started: bool = False
-
-        def run(self, node_file: str, edge_file: str, qual_file: str, collector_q, who: str):
-            self.startup(node_file, edge_file, qual_file, who)
-                
-            while True:
-                action, nrows, erows, qrows, header = collector_q.get()
-                # print("Collector action %s." % action, file=sys.stderr, flush=True)
-
-                if action == "rows":
-                    self.collect(nrows, erows, qrows, who)
-                elif action == "node_header" and self.node_wr is not None:
-                    self.node_wr.writerow(header)
-                elif action == "edge_header" and self.edge_wr is not None:
-                    self.edge_wr.writerow(header)
-                elif action == "qual_header" and self.qual_wr is not None:
-                    self.qual_wr.writerow(header)
-                elif action == "shutdown":
-                    self.shutdown(who)
-                    break
-
-        def startup(self, node_file: str, edge_file: str, qual_file: str, who: str):
-            if self.started:
-                return
-            
-            print("The %s collector is starting (pid %d)." % (who, os.getpid()), file=sys.stderr, flush=True)
-            if node_file is not None:
-                print("Opening the node file in the %s collector." % who, file=sys.stderr, flush=True)
-                self.node_f = open(node_file, "w", newline='')
-                self.node_wr = csv.writer(
-                    self.node_f,
-                    quoting=csv.QUOTE_NONE,
-                    delimiter="\t",
-                    escapechar="\n",
-                    quotechar='',
-                    lineterminator=csv_line_terminator)
-                
-            if edge_file is not None:
-                print("Opening the edge file in the %s collector." % who, file=sys.stderr, flush=True)
-                self.edge_f = open(edge_file, "w", newline='')
-                self.edge_wr = csv.writer(
-                    self.edge_f,
-                    quoting=csv.QUOTE_NONE,
-                    delimiter="\t",
-                    escapechar="\n",
-                    quotechar='',
-                    lineterminator=csv_line_terminator)
-                
-            if qual_file is not None:
-                print("Opening the qual file in the %s collector." % who, file=sys.stderr, flush=True)
-                self.qual_f = open(qual_file, "w", newline='')
-                self.qual_wr = csv.writer(
-                    self.qual_f,
-                    quoting=csv.QUOTE_NONE,
-                    delimiter="\t",
-                    escapechar="\n",
-                    quotechar='',
-                    lineterminator=csv_line_terminator)
-            print("The %s collector is ready." % who, file=sys.stderr, flush=True)
-
-        def shutdown(self, who: str):
-            print("Exiting the %s collector (pid %d)." % (who, os.getpid()), file=sys.stderr, flush=True)
-
-            if self.node_f is not None:
-                self.node_f.close()
-
-            if self.edge_f is not None:
-                self.edge_f.close()
-
-            if self.qual_f is not None:
-                self.qual_f.close()
-
-            print("The %s collector has closed its output files." % who, file=sys.stderr, flush=True)
-
-        def collect(self, nrows, erows, qrows, who: str):
-            self.nrows += len(nrows)
-            self.erows += len(erows)
-            self.qrows += len(qrows)
-
-            self.cnt += 1
-            if progress_interval > 0 and self.cnt % progress_interval == 0:
-                print("The {} collector called {} times: {} nrows, {} erows, {} qrows".format(who,
-                                                                                              self.cnt,
-                                                                                              self.nrows,
-                                                                                              self.erows,
-                                                                                              self.qrows), file=sys.stderr, flush=True)
-            if self.node_wr is not None:
-                for row in nrows:
-                    self.node_wr.writerow(row)
-
-            if self.edge_wr is not None:
-                for row in erows:
-                    self.edge_wr.writerow(row)
-
-            if self.qual_wr is not None:
-                for row in qrows:
-                    self.qual_wr.writerow(row)
-=======
 
                 else:
                     if node_file:
@@ -1521,7 +1378,6 @@
                     self.qual_wr.writerows(qrows)
             elif len(qrows) > 0:
                 raise ValueError("Unexpected qual rows in the %s collector." % who)
->>>>>>> 13dcf9b6
 
     try:
         UPDATE_VERSION: str = "2020-09-10T22:20:40.879539+00:00#H/efBooi/N4ZmRwyM0xEJqu3HLU6XzsVhLtueht4KjGlvH/QjJE33MtEXrpD1NZkem6nJYhhQEcFz+wJqea4TQ=="
