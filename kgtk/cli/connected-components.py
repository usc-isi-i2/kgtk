from argparse import Namespace, SUPPRESS

from kgtk.cli_argparse import KGTKArgumentParser, KGTKFiles

def parser():
    return {
        'help': 'Find connected components in a Graph.',
        'description': 'Find all the connected components in an undirected or directed Graph.' +
                       '\n\nAdditional options are shown in expert help.\nkgtk --expert connected-components --help'
    }


def add_arguments_extended(parser: KGTKArgumentParser, parsed_shared_args: Namespace):
    """
    Parse arguments
    Args:
        parser (argparse.ArgumentParser)
    """
<<<<<<< HEAD
    from kgtk.io.kgtkreader import KgtkReader, KgtkReaderOptions
    
=======
    from kgtk.gt.connected_components import ConnectedComponents
    from kgtk.io.kgtkreader import KgtkReader, KgtkReaderOptions
    from kgtk.utils.enumnameaction import EnumLowerNameAction

>>>>>>> f53644e7
    _expert: bool = parsed_shared_args._expert

    parser.add_input_file(positional=True, who="The KGTK file to find connected components in.")
    parser.add_output_file()

    parser.add_argument("--properties", action="store", type=str, dest="properties",
                        help=' A comma separated list of properties to traverse while finding connected components, '
                             'by default all properties will be considered',
                        default='')
    parser.add_argument('--undirected', action='store_true', dest="undirected",
                        help="Specify if the input graph is undirected, default FALSE")
    parser.add_argument('--strong', action='store_true', dest="strong",
                        help="Treat graph as directed or not, independent of its actual directionality.")


    parser.add_argument("--cluster-name-method", dest="cluster_name_method",
                        help="Determine the naming method for clusters. (default=%(default)s)",
                        type=ConnectedComponents.Method, action=EnumLowerNameAction,
                        default=ConnectedComponents.DEFAULT_CLUSTER_NAME_METHOD)
    
    parser.add_argument("--cluster-name-separator", dest="cluster_name_separator",
                        help="Specify the separator to be used in cat and hash cluster name methods. (default=%(default)s)",
                        default=ConnectedComponents.DEFAULT_CLUSTER_NAME_SEPARATOR)

    parser.add_argument("--cluster-name-prefix", dest="cluster_name_prefix",
                        help="Specify the prefix to be used in the prefixed and hash cluster name methods. (default=%(default)s)",
                        default=ConnectedComponents.DEFAULT_CLUSTER_NAME_PREFIX)

    parser.add_argument("--cluster-name-zfill", dest="cluster_name_zfill", type=int,
                        help="Specify the zfill to be used in the numbered and prefixed cluster name methods. (default=%(default)s)",
                        default=ConnectedComponents.DEFAULT_CLUSTER_NAME_ZFILL)

    parser.add_argument("--minimum-cluster-size", dest="minimum_cluster_size", type=int,
                        help="Specify the minimum cluster size. (default=%(default)s)",
                        default=ConnectedComponents.DEFAULT_MINIMUM_CLUSTER_SIZE)


    # CMR: The folowing options aren't used.  Is the intent to support them?
    KgtkReader.add_debug_arguments(parser, expert=_expert)
    KgtkReaderOptions.add_arguments(parser, mode_options=True, expert=_expert)
    KgtkReaderOptions.add_arguments(parser, mode_options=True, who="input", expert=_expert, defaults=False)
    # KgtkValueOptions.add_arguments(parser, expert=_expert)


def run(input_file: KGTKFiles,
        output_file: KGTKFiles,

        properties: str = '',
        undirected: bool = False,
        strong: bool = False,

        # The following have been modified to postpone importing gtaph_tools.
        # ClusterComponents cann't be referenced here.
        cluster_name_method: typing.Optional[typing.Any] = None,
        cluster_name_separator: typing.Optional[str] = None,
        cluster_name_prefix: typing.Optional[str] = None,
        cluster_name_zfill: typing.Optional[int] = None,
        minimum_cluster_size: typing.Optional[int] = None,

        **kwargs  # Whatever KgtkFileOptions and KgtkValueOptions want.
        ) -> int:
<<<<<<< HEAD
    from pathlib import Path
    
    from kgtk.exceptions import KGTKException
    from kgtk.gt.connected_components import ConnectedComponents
    from kgtk.io.kgtkreader import KgtkReader, KgtkReaderOptions
=======
    from kgtk.exceptions import KGTKException
    from kgtk.gt.connected_components import ConnectedComponents
>>>>>>> f53644e7

    input_kgtk_file: Path = KGTKArgumentParser.get_input_file(input_file)
    output_kgtk_file: Path = KGTKArgumentParser.get_output_file(output_file)

    # It's OK to mention ClusterComponents here.
    cluster_name_method_x: ConnectedComponents.Method = \
        cluster_name_method if cluster_name_method is not None else ConnectedComponents.DEFAULT_CLUSTER_NAME_METHOD
    cluster_name_separator = ConnectedComponents.DEFAULT_CLUSTER_NAME_SEPARATOR if cluster_name_separator is None else cluster_name_separator
    cluster_name_prefix = ConnectedComponents.DEFAULT_CLUSTER_NAME_PREFIX if cluster_name_prefix is None else cluster_name_prefix
    cluster_name_zfill = ConnectedComponents.DEFAULT_CLUSTER_NAME_ZFILL if cluster_name_zfill is None else cluster_name_zfill
    minimum_cluster_size = ConnectedComponents.DEFAULT_MINIMUM_CLUSTER_SIZE if minimum_cluster_size is None else minimum_cluster_size

    cc: ConnectedComponents = ConnectedComponents(input_file_path=input_kgtk_file,
                                                  output_file_path=output_kgtk_file,
                                                  properties=properties,
                                                  undirected=undirected,
                                                  strong=strong,
                                                  cluster_name_method=cluster_name_method_x,
                                                  cluster_name_separator=cluster_name_separator,
                                                  cluster_name_prefix=cluster_name_prefix,
                                                  cluster_name_zfill=cluster_name_zfill,
                                                  minimum_cluster_size=minimum_cluster_size,
    )

    try:
        cc.process()
        return 0
    except Exception as e:
        raise KGTKException(str(e))<|MERGE_RESOLUTION|>--- conflicted
+++ resolved
@@ -16,15 +16,10 @@
     Args:
         parser (argparse.ArgumentParser)
     """
-<<<<<<< HEAD
-    from kgtk.io.kgtkreader import KgtkReader, KgtkReaderOptions
-    
-=======
     from kgtk.gt.connected_components import ConnectedComponents
     from kgtk.io.kgtkreader import KgtkReader, KgtkReaderOptions
     from kgtk.utils.enumnameaction import EnumLowerNameAction
 
->>>>>>> f53644e7
     _expert: bool = parsed_shared_args._expert
 
     parser.add_input_file(positional=True, who="The KGTK file to find connected components in.")
@@ -86,16 +81,11 @@
 
         **kwargs  # Whatever KgtkFileOptions and KgtkValueOptions want.
         ) -> int:
-<<<<<<< HEAD
     from pathlib import Path
     
     from kgtk.exceptions import KGTKException
     from kgtk.gt.connected_components import ConnectedComponents
     from kgtk.io.kgtkreader import KgtkReader, KgtkReaderOptions
-=======
-    from kgtk.exceptions import KGTKException
-    from kgtk.gt.connected_components import ConnectedComponents
->>>>>>> f53644e7
 
     input_kgtk_file: Path = KGTKArgumentParser.get_input_file(input_file)
     output_kgtk_file: Path = KGTKArgumentParser.get_output_file(output_file)
